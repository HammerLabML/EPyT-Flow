"""
Module provides a class for scenario simulations.
"""
import os
from typing import Generator
from copy import deepcopy
import warnings
import random
import math
import numpy as np
from epyt import epanet
from epyt.epanet import ToolkitConstants
import networkx
from tqdm import tqdm

from .scenario_config import ScenarioConfig
from .sensor_config import SensorConfig, SENSOR_TYPE_LINK_FLOW, SENSOR_TYPE_LINK_QUALITY, \
    SENSOR_TYPE_NODE_DEMAND, SENSOR_TYPE_NODE_PRESSURE, SENSOR_TYPE_NODE_QUALITY, \
    SENSOR_TYPE_PUMP_STATE, SENSOR_TYPE_TANK_LEVEL, SENSOR_TYPE_VALVE_STATE
from ..uncertainty import ModelUncertainty, SensorNoise
from .events import SystemEvent, Leakage, ActuatorEvent, SensorFault, SensorReadingAttack, \
    SensorReadingEvent
from .scada import ScadaData, AdvancedControlModule


class WaterDistributionNetworkScenarioSimulator():
    """
    Class for running a simulation of a water distribution network scenario.

    Parameters
    ----------
    f_inp_in : `str`
        Path to the .inp file.

        If this is None, then 'scenario_config' must be set with a valid configuration.
    f_msx_in : `str`, option
        Path to the .msx file -- optional, only necessary if EPANET-MSX is used.

        The default is None.
    scenario_config : :class:`~epyt_flow.simulation.scenario_config.ScenarioConfig`
        Configuration of the scenario -- i.e. a description of the scenario to be simulated.

        If this is None, then 'f_inp_in' must be set with a valid path to the .inp file
        that is to be simulated.

    Attributes
    ----------
    epanet_api : `epyt.epanet`
        API to EPANET and EPANET-MSX.
    """

    def __init__(self, f_inp_in: str = None, f_msx_in: str = None,
                 scenario_config: ScenarioConfig = None):
        if f_msx_in is not None and f_inp_in is None:
            raise ValueError("'f_inp_in' must be set if 'f_msx_in' is set.")
        if f_inp_in is None and scenario_config is None:
            raise ValueError("Either 'f_inp_in' or 'scenario_config' must be set.")
        if f_inp_in is not None:
            if not isinstance(f_inp_in, str):
                raise TypeError("'f_inp_in' must be an instance of 'str' but not of " +
                                f"'{type(f_inp_in)}'")
        if f_msx_in is not None:
            if not isinstance(f_msx_in, str):
                raise TypeError("'f_msx_in' must be an instance of 'str' but not of " +
                                f"'{type(f_msx_in)}'")
        if scenario_config is not None:
            if not isinstance(scenario_config, ScenarioConfig):
                raise TypeError("'scenario_config' must be an instance of " +
                                "'epyt_flow.simulation.ScenarioConfig' but not of " +
                                f"'{type(scenario_config)}'")

        self.epanet_api = None
        self.__f_inp_in = f_inp_in
        self.__f_msx_in = f_msx_in
        self.__model_uncertainty = None
        self.__sensor_noise = None
        self.__sensor_config = None
        self.__controls = []
        self.__system_events = []
        self.__sensor_reading_events = []

        general_params = None
        if scenario_config is not None:
            general_params = scenario_config.general_params
            self.__f_inp_in = scenario_config.f_inp_in
            self.__f_msx_in = scenario_config.f_msx_in
            self.__model_uncertainty = scenario_config.model_uncertainty
            self.__sensor_noise = scenario_config.sensor_noise
            self.__sensor_config = scenario_config.sensor_config
            self.__controls = scenario_config.controls
            self.__system_events = scenario_config.system_events
            self.__sensor_reading_events = scenario_config.sensor_reading_events

        self.__init(general_params)

    @property
    def f_inp_in(self) -> str:
        """
        Gets the path to the .inp file.

        Returns
        -------
        `str`
            Path to the .inp file.
        """
        return self.__f_inp_in

    @property
    def f_msx_in(self) -> str:
        """
        Gets the path to the .msx file.

        Returns
        -------
        `str`
            Path to the .msx file.
        """
        return self.__f_msx_in

    @property
    def model_uncertainty(self) -> ModelUncertainty:
        """
        Gets the model uncertainty specification.

        Returns
        -------
        :class:`~epyt_flow.uncertainty.model_uncertainty.ModelUncertainty`
            Model uncertainty.
        """
        return deepcopy(self.__model_uncertainty)

    @model_uncertainty.setter
    def model_uncertainty(self, model_uncertainty: ModelUncertainty) -> None:
        self.set_model_uncertainty(model_uncertainty)

    @property
    def sensor_noise(self) -> SensorNoise:
        """
        Gets the sensor noise/uncertainty.

        Returns
        -------
        :class:`~epyt_flow.uncertainty.sensor_noise.SensorNoise`
            Sensor noise.
        """
        return deepcopy(self.__sensor_noise)

    @sensor_noise.setter
    def sensor_noise(self, sensor_noise: SensorNoise) -> None:
        self.set_sensor_noise(sensor_noise)

    @property
    def sensor_config(self) -> SensorConfig:
        """
        Gets the sensor configuration.

        Returns
        -------
        :class:`~epyt_flow.simulation.sensor_config.SensorConfig`
            Sensor configuration.
        """
        return deepcopy(self.__sensor_config)

    @sensor_config.setter
    def sensor_config(self, sensor_config: SensorConfig) -> None:
        if not isinstance(sensor_config, SensorConfig):
            raise TypeError("'sensor_config' must be an instance of " +
                            "'epyt_flow.simulation.SensorConfig' but not of " +
                            f"'{type(sensor_config)}'")

        self.__sensor_config = sensor_config

    @property
    def controls(self) -> list[AdvancedControlModule]:
        """
        Gets all control modules.

        Returns
        -------
        `list[`:class:`~epyt_flow.simulation.scada.advanced_control.AdvancedControlModule` `]`
            All control modules.
        """
        return deepcopy(self.__controls)

    @property
    def leakages(self) -> list[Leakage]:
        """
        Gets all leakages.

        Returns
        -------
        `list[`:class:`~epyt_flow.simulation.events.leakages.Leakage` `]`
            All leakages.
        """
        return deepcopy(filter(lambda e: isinstance(e, Leakage), self.__system_events))

    def actuator_events(self) -> list[ActuatorEvent]:
        """
        Gets all actuator events.

        Returns
        -------
        `list[`:class:`~epyt_flow.simulation.events.actuator_event.ActuatorEvent` `]`
            All actuator events.
        """
        return deepcopy(filter(lambda e: isinstance(e, ActuatorEvent), self.__system_events))

    @property
    def system_events(self) -> list[SystemEvent]:
        """
        Gets all system events (e.g. leakages, etc.).

        Returns
        -------
        `list[`:class:`~epyt_flow.simulation.events.system_event.SystemEvent` `]`
            All system events.
        """
        return deepcopy(self.__system_events)

    @property
    def sensor_faults(self) -> list[SensorFault]:
        """
        Gets all sensor faults.

        Returns
        -------
        `list[`:class:`~epyt_flow.simulation.events.sensor_faults.SensorFault` `]`
            All sensor faults.
        """
        return deepcopy(filter(lambda e: isinstance(e, SensorFault), self.__sensor_reading_events))

    @property
    def sensor_reading_events(self) -> list[SensorReadingEvent]:
        """
        Gets all sensor reading events (e.g. sensor faults, etc.).

        Returns
        -------
        `list[`:class:`~epyt_flow.simulation.events.sensor_reading_event.SensorReadingEvent` `]`
            All sensor reading events.
        """
        return deepcopy(self.__sensor_reading_events)

    def __init(self, general_params: dict) -> None:
        self.epanet_api = epanet(self.f_inp_in)

        if self.sensor_config is None:
            self.sensor_config = SensorConfig(nodes=self.epanet_api.getNodeNameID(),
                                              links=self.epanet_api.getLinkNameID(),
                                              valves=self.epanet_api.getLinkValveNameID(),
                                              pumps=self.epanet_api.getLinkPumpNameID(),
                                              tanks=self.epanet_api.getNodeTankNameID())
        if general_params is not None:
            self.set_general_parameters(**general_params)

    def __find_temporary_file(self) -> str:
        # Sort files by time to find the temporary file created by EPANET
        files = list(filter(lambda f: os.path.isfile(f) and "." not in f, os.listdir()))
        files.sort(key=os.path.getmtime)

        return files[::-1][0]

    def close(self):
        """
        Closes & unloads all resources and libraries.

        Call this function after the simulation is done -- do not call this function before!
        """
        self.epanet_api.unload()

    def __enter__(self):
        return self

    def __exit__(self, *args):
        self.close()

    def get_scenario_config(self) -> ScenarioConfig:
        """
        Gets the configuration of this scenario -- i.e. all information & elements
        that completely describe this scenario.

        Returns
        -------
        :class:`~epyt_flow.simulation.scenario_config.ScenarioConfig`
            Complete scenario specification.
        """
        qual_info = self.epanet_api.getQualityInfo()
        demand_info = self.epanet_api.getDemandModel()
        general_params = {"hydraulic_time_step": self.epanet_api.getTimeHydraulicStep(),
                          "quality_time_step": self.epanet_api.getTimeQualityStep(),
<<<<<<< HEAD
                          "simulation_duration": self.epanet_api.getTimeSimulationDuration(),
=======
                          "simulation_duration": self.epanet_api.getTimeSimulationDuration() /
                                                 (24 * 3600),  # Days to seconds!
>>>>>>> d2b5ac2a
                          "quality_model": {"code": qual_info.QualityCode,
                                            "type": qual_info.QualityType,
                                            "chemical_name": qual_info.QualityChemName,
                                            "units": qual_info.QualityChemUnits,
                                            "trace_node_id": qual_info.TraceNode},
                          "demand_model": {"type": demand_info.DemandModelCode,
                                           "pressure_min": demand_info.DemandModelPmin,
                                           "pressure_required": demand_info.DemandModelPreq,
                                           "pressure_exponent": demand_info.DemandModelPexp}}

        return ScenarioConfig(self.__f_inp_in, self.__f_msx_in, general_params, self.sensor_config,
                              self.controls, self.sensor_noise, self.model_uncertainty,
                              self.system_events, self.sensor_reading_events)

    def get_topology(self) -> networkx.Graph:
        """
        Gets the topology (incl. information such as eleveations, pipe diameters, etc.) of this WDN.

        Returns
        -------
        `networkx.Graph`
            Topology of this WDN as a graph.
        """
        # Collect information about the topology of the water distribution network
        nodes_id = self.epanet_api.getNodeIndex()
        nodes_elevation = self.epanet_api.getNodeElevations()
        nodes_type = [self.epanet_api.TYPENODE[i] for i in self.epanet_api.getNodeTypeIndex()]

        links_data = self.epanet_api.getNodesConnectingLinksID()
        links_diameter = self.epanet_api.getLinkDiameter()
        links_length = self.epanet_api.getLinkLength()

        # Build graph describing the topology
        g = networkx.Graph(name=f"{self.f_inp_in}")

        for node, node_elevation, node_type in zip(nodes_id, nodes_elevation, nodes_type):
            g.add_node(node, info={"elevation": node_elevation, "type": node_type})

        for link, diameter, length in zip(links_data, links_diameter, links_length):
            g.add_edge(link[0], link[1], info={"diameter": diameter, "length": length})

        return g

    def randomize_demands(self) -> None:
        """
        Randomizes all demand patterns.
        """
        # Get all demand patterns
        demand_patterns_idx = self.epanet_api.getNodeDemandPatternIndex()
        demand_patterns_id = np.unique([idx for _, idx in demand_patterns_idx.items()])

        # Process each pattern separately
        for pattern_id in demand_patterns_id:
            if pattern_id == 0:
                continue

            pattern_length = self.epanet_api.getPatternLengths(pattern_id)
            pattern = []
            for t in range(pattern_length):  # Get pattern
                pattern.append(self.epanet_api.getPatternValue(pattern_id, t + 1))

            random.shuffle(pattern)  # Shuffle pattern

            for t in range(pattern_length):  # Set shuffled/randomized pattern
                self.epanet_api.setPatternValue(pattern_id, t + 1, pattern[t])

    def set_node_demand_pattern(self, node_id: str, base_demand: float, demand_pattern_id: str,
                                demand_pattern: np.ndarray) -> None:
        """
        Sets the demand pattern (incl. base demand) at a given node.

        Parameters
        ----------
        node_id : `str`
            ID of the node for which the demand pattern is set.
        base_demand : `float`
            Base demand.
        demand_pattern_id : `str`
            ID of the new demand pattern.
        demand_pattern : `numpy.ndarray`
            Demand pattern over time. Final demand over time = base_demand * demand_pattern
        """
        if not isinstance(base_demand, float):
            raise TypeError("'base_demand' must be an instance of 'float' " +
                            f"but not if '{type(base_demand)}'")
        if not isinstance(demand_pattern_id, str):
            raise TypeError("'demand_pattern_id' must be an instance of 'str' " +
                            f"but not of '{type(demand_pattern_id)}'")
        if not isinstance(demand_pattern, np.ndarray):
            raise TypeError("'demand_pattern' must be an instance of 'numpy.ndarray' " +
                            f"but not of '{type(demand_pattern)}'")
        if len(demand_pattern.shape) > 1:
            raise ValueError(f"Inconsistent demand pattern shape '{demand_pattern.shape}' " +
                             "detected. Expected a one dimensional array!")

        node_idx = self.epanet_api.getNodeIndex(node_id)
        self.epanet_api.addPattern(demand_pattern_id, demand_pattern)
        self.epanet_api.setNodeJunctionData(node_idx, self.epanet_api.getNodeElevations(node_idx),
                                            base_demand, demand_pattern_id)

    def add_control(self, control: AdvancedControlModule) -> None:
        """
        Adds a control module to the scenario simulation.

        Parameters
        ----------
        control : :class:`~epyt_flow.simulation.scada.advanced_control.AdvancedControlModule`
            Control module.
        """
        if not isinstance(control, AdvancedControlModule):
            raise TypeError("'control' must be an instance of " +
                            "'epyt_flow.simulation.scada.AdvancedControlModule' not of " +
                            f"'{type(control)}'")

        self.__controls.append(control)

    def add_leakage(self, leakage_event: Leakage) -> None:
        """
        Adds a leakage to the scenario simulation.

        Parameters
        ----------
        event : :class:`~epyt_flow.simulation.events.leakages.Leakage`
            Leakage.
        """
        if not isinstance(leakage_event, Leakage):
            raise TypeError("'leakage_event' must be an instance of " +
                            "'epyt_flow.simulation.events.Leakage' not of " +
                            f"'{type(leakage_event)}'")

        self.__system_events.append(leakage_event)

    def add_actuator_event(self, event: ActuatorEvent) -> None:
        """
        Adds an actuator event to the scenario simulation.

        Parameters
        ----------
        event : :class:`~epyt_flow.simulation.events.actuator_events.ActuatorEvent`
            Actuator event.
        """
        if not isinstance(event, ActuatorEvent):
            raise TypeError("'event' must be an instance of " +
                            f"'epyt_flow.simulation.events.ActuatorEvent' not of '{type(event)}'")

        self.__system_events.append(event)

    def add_system_event(self, event: SystemEvent) -> None:
        """
        Adds a system event to the scenario simulation -- i.e. an event directly
        affecting the EPANET simulation.

        Parameters
        ----------
        event : :class:`~epyt_flow.simulation.events.system_event.SystemEvent`
            System event.
        """
        if not isinstance(event, SystemEvent):
            raise TypeError("'event' must be an instance of " +
                            f"'epyt_flow.simulation.events.SystemEvent' not of '{type(event)}'")

        self.__system_events.append(event)

    def add_sensor_fault(self, sensor_fault_event: SensorFault) -> None:
        """
        Adds a sensor fault to the scenario simulation.

        Parameters
        ----------
        sensor_fault_event : :class:`~epyt_flow.simulation.events.sensor_faults.SensorFault`
            Sensor fault specifications.
        """
        if not isinstance(sensor_fault_event, SensorFault):
            raise TypeError("'sensor_fault_event' must be an instance of " +
                            "'epyt_flow.simulation.events.SensorFault' not of " +
                            f"'{type(sensor_fault_event)}'")

        self.__sensor_reading_events.append(sensor_fault_event)

    def add_sensor_reading_attack(self, sensor_reading_attack: SensorReadingAttack) -> None:
        """
        Adds a sensor reading attack to the scenario simulation.

        Parameters
        ----------
        sensor_reading_attack : :class:`~epyt_flow.simulation.events.sensor_reading_attack.SensorReadingAttack`
            Sensor fault specifications.
        """
        if not isinstance(sensor_reading_attack, SensorReadingAttack):
            raise TypeError("'sensor_reading_attack' must be an instance of " +
                            "'epyt_flow.simulation.events.SensorReadingAttack' not of " +
                            f"'{type(sensor_reading_attack)}'")

        self.__sensor_reading_events.append(sensor_reading_attack)

    def add_sensor_reading_event(self, event: SensorReadingEvent) -> None:
        """
        Adds a sensor reading event to the scenario simulation.

        Parameters
        ----------
        event : :class:`~epyt_flow.simulation.events.sensor_reading_event.SensorReadingEvent`
            Sensor reading event.
        """
        if not isinstance(event, SensorReadingEvent):
            raise TypeError("'event' must be an instance of " +
                            "'epyt_flow.simulation.events.SensorReadingEvent' not of " +
                            f"'{type(event)}'")

        self.__sensor_reading_events.append(event)

    def set_sensors(self, sensor_type: int, sensor_locations: list[str]) -> None:
        """
        Specifies all sensors of a given type (e.g. pressure sensor, flow sensor, etc.)

        Parameters
        ----------
        sensor_type : `int`
            Sensor type. Must be one of the following:
                - SENSOR_TYPE_NODE_PRESSURE   = 1
                - SENSOR_TYPE_NODE_QUALITY    = 2
                - SENSOR_TYPE_NODE_DEMAND     = 3
                - SENSOR_TYPE_LINK_FLOW       = 4
                - SENSOR_TYPE_LINK_QUALITY    = 5
                - SENSOR_TYPE_VALVE_STATE     = 6
                - SENSOR_TYPE_PUMP_STATE      = 7
                - SENSOR_TYPE_TANK_LEVEL      = 8
        sensor_locations : `list[str]`
            Locations (IDs) of sensors.
        """
        if sensor_type == SENSOR_TYPE_NODE_PRESSURE:
            self.__sensor_config.pressure_sensors = sensor_locations
        elif sensor_type == SENSOR_TYPE_LINK_FLOW:
            self.__sensor_config.flow_sensors = sensor_locations
        elif sensor_type == SENSOR_TYPE_NODE_DEMAND:
            self.__sensor_config.demand_sensors = sensor_locations
        elif sensor_type == SENSOR_TYPE_NODE_QUALITY:
            self.__sensor_config.quality_node_sensors = sensor_locations
        elif sensor_type == SENSOR_TYPE_LINK_QUALITY:
            self.__sensor_config.quality_link_sensors = sensor_locations
        elif sensor_type == SENSOR_TYPE_VALVE_STATE:
            self.__sensor_config.valve_state_sensors = sensor_locations
        elif sensor_type == SENSOR_TYPE_PUMP_STATE:
            self.__sensor_config.pump_state_sensors = sensor_locations
        elif sensor_type == SENSOR_TYPE_TANK_LEVEL:
            self.__sensor_config.tank_level_sensors = sensor_locations
        else:
            raise ValueError(f"Unknown sensor type '{sensor_type}'")

    def set_pressure_sensors(self, sensor_locations: list[str]) -> None:
        """
        Sets the pressure sensors -- i.e. measuring pressure at some nodes in the network.

        Parameters
        ----------
        sensor_locations : `list[str]`
            Locations (IDs) of sensors.
        """
        self.set_sensors(SENSOR_TYPE_NODE_PRESSURE, sensor_locations)

    def set_flow_sensors(self, sensor_locations: list[str]) -> None:
        """
        Sets the flow sensors -- i.e. measuring flows at some links/pipes in the network.

        Parameters
        ----------
        sensor_locations : `list[str]`
            Locations (IDs) of sensors.
        """
        self.set_sensors(SENSOR_TYPE_LINK_FLOW, sensor_locations)

    def set_demand_sensors(self, sensor_locations: list[str]) -> None:
        """
        Sets the demand sensors -- i.e. measuring demands at some nodes in the network.

        Parameters
        ----------
        sensor_locations : `list[str]`
            Locations (IDs) of sensors.
        """
        self.set_sensors(SENSOR_TYPE_NODE_DEMAND, sensor_locations)

    def set_node_quality_sensors(self, sensor_locations: list[str]) -> None:
        """
        Sets the node quality sensors -- i.e. measuring the water quality
        (e.g. age, chlorine concentration, etc.) at some nodes in the network.

        Parameters
        ----------
        sensor_locations : `list[str]`
            Locations (IDs) of sensors.
        """
        self.set_sensors(SENSOR_TYPE_NODE_QUALITY, sensor_locations)

    def set_link_quality_sensors(self, sensor_locations: list[str]) -> None:
        """
        Sets the link quality sensors -- i.e. measuring the water quality
         (e.g. age, chlorine concentration, etc.) at some links/pipes in the network.

        Parameters
        ----------
        sensor_locations : `list[str]`
            Locations (IDs) of sensors.
        """
        self.set_sensors(SENSOR_TYPE_LINK_QUALITY, sensor_locations)

    def set_valve_sensors(self, sensor_locations: list[str]) -> None:
        """
        Sets the valve state sensors -- i.e. retrieving the state of some valves in the network.

        Parameters
        ----------
        sensor_locations : `list[str]`
            Locations (IDs) of sensors.
        """
        self.set_sensors(SENSOR_TYPE_VALVE_STATE, sensor_locations)

    def set_pump_sensors(self, sensor_locations: list[str]) -> None:
        """
        Sets the pump state sensors -- i.e. retrieving the state of some pumps in the network.

        Parameters
        ----------
        sensor_locations : `list[str]`
            Locations (IDs) of sensors.
        """
        self.set_sensors(SENSOR_TYPE_PUMP_STATE, sensor_locations)

    def set_tank_sensors(self, sensor_locations: list[str]) -> None:
        """
        Sets the tank level sensors -- i.e. measuring water levels in some tanks in the network.

        Parameters
        ----------
        sensor_locations : `list[str]`
            Locations (IDs) of sensors.
        """
        self.set_sensors(SENSOR_TYPE_TANK_LEVEL, sensor_locations)

    def __prepare_simulation(self) -> None:
        if self.__model_uncertainty is not None:
            self.__model_uncertainty.apply(self.epanet_api)

        for e in self.__system_events:
            e.init(self.epanet_api)

        if self.__controls is not None:
            for c in self.__controls:
                c.init(self.epanet_api)

    def run_simulation(self, hyd_export: str = None, verbose: bool = False) -> ScadaData:
        """
        Runs the simulation of this scenario.

        Parameters
        ----------
        hyd_export : `str`, optional
            Path to an EPANET .hyd file for storing the simulated hydraulics -- these hydraulics
            can be used later for an advanced quality analysis using EPANET-MSX.

            If None, the simulated hydraulics will NOT be exported to a EPANET .hyd file.

            The default is None.
        verbose : `bool`, optional
            If True, method will be verbose (e.g. showing a progress bar).

            The default is False.

        Returns
        -------
        :class:`~epyt_flow.simulation.scada.scada_data.ScadaData`
            Simulation results as SCADA data (i.e. sensor readings).
        """
        # Step by step simulation is required in some cases
        if len(self.__controls) != 0 or len(self.__system_events) != 0 or hyd_export is not None:
            result = None

            for scada_data in self.run_simulation_as_generator(hyd_export=hyd_export,
                                                               verbose=verbose):
                if result is None:
                    result = scada_data
                else:
                    result.join(scada_data)

            return result
        else:
            self.__prepare_simulation()
            res = self.epanet_api.getComputedTimeSeries()

            if len(self.epanet_api.getLinkPumpIndex()) != 0:
                pumps_state = res.Status[:, self.epanet_api.getLinkPumpIndex() - 1]
            else:
                pumps_state = np.array([[] for _ in range(res.Pressure.shape[0])])

            if len(self.epanet_api.getLinkValveIndex()) != 0:
                valves_state = res.Status[:, self.epanet_api.getLinkValveIndex() - 1]
            else:
                # TODO: Differs from the step-by-step simulation!
                valves_state = np.array([[] for _ in range(res.Pressure.shape[0])])

            tanks_level = np.array([[] for _ in range(res.Pressure.shape[0])])  # TODO: No tanks level data available?

            return ScadaData(sensor_config=self.sensor_config, pressure_data_raw=res.Pressure[:, :],
                             flow_data_raw=res.Flow[:, :],
                             demand_data_raw=res.Demand[:, :],
                             node_quality_data_raw=res.NodeQuality[:, :],
                             link_quality_data_raw=res.LinkQuality[:, :],
                             pumps_state_data_raw=pumps_state, valves_state_data_raw=valves_state,
                             tanks_level_data_raw=tanks_level, sensor_readings_time=res.Time[:],
                             sensor_reading_events=self.__sensor_reading_events,
                             sensor_noise=self.__sensor_noise)

    def run_simulation_as_generator(self, hyd_export: str = None, verbose: bool = False,
                                    support_abort: bool = False) -> Generator[ScadaData, bool, None]:
        """
        Runs the simulation of this scenario and provides the results as a generator.

        Parameters
        ----------
        hyd_export : `str`, optional
            Path to an EPANET .hyd file for storing the simulated hydraulics -- these hydraulics
            can be used later for an advanced quality analysis using EPANET-MSX.

            If None, the simulated hydraulics will NOT be exported to a EPANET .hyd file.

            The default is None.
        verbose : `bool`, optional
            If True, method will be verbose (e.g. showing a progress bar).

            The default is False.
        support_abort : `bool`, optional
            If True, the simulation can be aborted after every time step -- i.e. the generator
            takes a boolean as an input (send) to indicate whether the simulation
            is to be aborted or not.

            The default is False.

        Returns
        -------
        :class:`~epyt_flow.simulation.scada.scada_data.ScadaData`
            Generator with the current simulation results/states as SCADA data
            (i.e. sensor readings).
        """
        self.__prepare_simulation()

        self.epanet_api.openHydraulicAnalysis()
        self.epanet_api.openQualityAnalysis()
        self.epanet_api.initializeHydraulicAnalysis(self.epanet_api.ToolkitConstants.EN_SAVE)
        self.epanet_api.initializeQualityAnalysis(self.epanet_api.ToolkitConstants.EN_SAVE)

        tmp_file = self.__find_temporary_file()

        requested_time_step = self.epanet_api.getTimeHydraulicStep()
        reporting_time_start = self.epanet_api.getTimeReportingStart()
        reporting_time_step = self.epanet_api.getTimeReportingStep()

        if verbose is True:
            n_iterations = math.ceil(self.epanet_api.getTimeSimulationDuration() /
                                     requested_time_step)
            progress_bar = iter(tqdm(range(n_iterations + 1), desc="Time steps"))

        try:
            # Run simulation step by step
            total_time = 0
            tstep = 1
            first_itr = True
            while tstep > 0:
                if support_abort is True:  # Can the simulation be aborted? If so, handle it.
                    abort = yield
                    if abort is not False:
                        break

                if first_itr is True:  # Fix current time in the first iteration
                    tstep = 0
                    first_itr = False

                if verbose is True:
                    if (total_time + tstep) % requested_time_step == 0:
                        next(progress_bar)

                # Apply system events in a regular time interval only!
                if (total_time + tstep) % requested_time_step == 0:
                    for event in self.__system_events:
                        event.step(total_time + tstep)

                # Compute current time step
                t = self.epanet_api.runHydraulicAnalysis()
                self.epanet_api.runQualityAnalysis()
                total_time = t

                # Fetch data
                pressure_data = None
                flow_data = None
                demand_data = None
                quality_node_data = None
                quality_link_data = None
                pumps_state_data = None
                valves_state_data = None

                pressure_data = self.epanet_api.getNodePressure().reshape(1, -1)
                flow_data = self.epanet_api.getLinkFlows().reshape(1, -1)
                demand_data = self.epanet_api.getNodeActualDemand().reshape(1,
                                                                            -1)  # TODO: Does not go back after emitter coefficient is changed back to zero
                quality_node_data = self.epanet_api.getNodeActualQuality().reshape(1, -1)
                quality_link_data = self.epanet_api.getLinkActualQuality().reshape(1, -1)
                pumps_state_data = self.epanet_api.getLinkPumpState().reshape(1, -1)
                tanks_level_data = self.epanet_api.getNodeTankVolume().reshape(1, -1)

                link_valve_idx = self.epanet_api.getLinkValveIndex()
                valves_state_data = self.epanet_api.getLinkStatus(link_valve_idx).reshape(1, -1)

                scada_data = ScadaData(sensor_config=self.__sensor_config,
                                       pressure_data_raw=pressure_data, flow_data_raw=flow_data,
                                       demand_data_raw=demand_data,
                                       node_quality_data_raw=quality_node_data,
                                       link_quality_data_raw=quality_link_data,
                                       pumps_state_data_raw=pumps_state_data,
                                       valves_state_data_raw=valves_state_data,
                                       tanks_level_data_raw=tanks_level_data,
                                       sensor_readings_time=np.array([total_time]),
                                       sensor_reading_events=self.__sensor_reading_events,
                                       sensor_noise=self.__sensor_noise)

                # Yield results in a regular time interval only!
                if total_time % reporting_time_step == 0 and total_time >= reporting_time_start:
                    yield scada_data

                # Apply control modules
                for control in self.__controls:
                    control.step(scada_data)

                # Next
                tstep = self.epanet_api.nextHydraulicAnalysisStep()
                self.epanet_api.nextQualityAnalysisStep()

            self.epanet_api.closeQualityAnalysis()
            self.epanet_api.closeHydraulicAnalysis()

            if hyd_export is not None:
                self.epanet_api.saveHydraulicFile(hyd_export)
        except Exception as ex:
            os.remove(tmp_file)  # Close temporary files before raising any exceptions
            raise ex

        os.remove(tmp_file)  # Close temporary files

    def set_model_uncertainty(self, model_uncertainty: ModelUncertainty) -> None:
        """
        Specifies the model uncertainties.

        Parameters
        ----------
        model_uncertainty : :class:`~epyt_flow.uncertainties.model_uncertainty.ModelUncertainty`
            Model uncertainty specifications.
        """
        if not isinstance(model_uncertainty, ModelUncertainty):
            raise TypeError("'model_uncertainty' must be an instance of " +
                            "'epyt_flow.uncertainties.ModelUncertainty' but not of " +
                            f"'{type(model_uncertainty)}'")

        self.__model_uncertainty = model_uncertainty

    def set_sensor_noise(self, sensor_noise: SensorNoise) -> None:
        """
        Specifies the sensor noise -- i.e. uncertainties of sensor readings.

        Parameters
        ----------
        sensor_noise : :class:`~epyt_flow.uncertainties.sensor_noise.SensorNoise`
            Sensor noise specification.
        """
        if not isinstance(sensor_noise, SensorNoise):
            raise TypeError("'sensor_noise' must be an instance of " +
                            "'epyt_flow.uncertainties.SensorNoise' but not of " +
                            f"'{type(sensor_noise)}'")

        self.__sensor_noise = sensor_noise

    def set_general_parameters(self, demand_model: dict = None, simulation_duration: int = None,
                               hydraulic_time_step: int = None, quality_time_step: int = None,
                               reporting_time_step: int = None, reporting_time_start: int = None,
                               quality_model: dict = None) -> None:
        """
        Sets some general parameters.

        Note that all these parameters can be stated in the .inp file as well.

        You only have to specify the parameters which you want to change -- all others
        can be left as None and will not be changed.

        Parameters
        ----------
        demand_model : `dict`, optional
            Specifies the demand model (e.g. pressure-driven or demand-driven) -- the dictionary
            must contain the "type", the minimal pressure ("pressure_min"),
            the required pressure ("pressure_required"), and the
            pressure exponent ("pressure_exponent").

            The default is None.

        simulation_duration : `int`, optional
            Number of seconds to be simulated.

            The default is None.
        hydraulic_time_step : `int`, optional
            Hydraulic time step -- i.e. the interval at which hydraulics are computed.

            The default is None.
        quality_time_step : `int`, optional
            Quality time step -- i.e. the interval at which qualities are computed.
            Should be much smaller than the hydraulic time step!

            The default is None.
        reporting_time_step : `int`, optional
            Report time step -- i.e. the interval at which hydraulics and quality states are
            reported.

            Must be a multiple of `hydraulic_time_step`.

            If None, it will be set equal to `hydraulic_time_step`

            The default is None.
        reporting_time_start : `int`, optional
            Start time (in seconds) at which reporting of hydraulic and quality states starts.

            The default is None.
        quality_model : `dict`, optional
            Specifies the quality model -- the dictionary must contain,
            "type", "chemical_name", "chemical_units", and "trace_node_id", of the
            requested quality model.

            The default is None.
        """
        if demand_model is not None:
            self.epanet_api.setDemandModel(demand_model["type"], demand_model["pressure_min"],
                                           demand_model["pressure_required"],
                                           demand_model["pressure_exponent"])
        if simulation_duration is not None:
            if not isinstance(simulation_duration, int) or simulation_duration <= 0:
                raise ValueError("'simulation_duration' must be a positive integer specifying " +
                                 "the number of seconds to simulate")
            self.epanet_api.setTimeSimulationDuration(simulation_duration)  # TODO: Changing the simulation
            # duration from .inp file seems to break EPANET-MSX
        if hydraulic_time_step is not None:
            if not isinstance(hydraulic_time_step, int) or hydraulic_time_step <= 0:
                raise ValueError("'hydraulic_time_step' must be a positive integer specifying " +
                                 "the time steps of the hydraulic simulation")
            self.epanet_api.setTimeHydraulicStep(hydraulic_time_step)
            if reporting_time_step is None:
                warnings.warn("No report time steps specified -- using 'hydraulic_time_step'")
                self.epanet_api.setTimeReportingStep(hydraulic_time_step)
        if reporting_time_step is not None:
            hydraulic_time_step = self.epanet_api.getTimeHydraulicStep()
            if not isinstance(reporting_time_step, int) or \
                    reporting_time_step % hydraulic_time_step != 0:
                raise ValueError("'reporting_time_step' must be a positive integer " +
                                 "and a multiple of 'hydraulic_time_step'")
            self.epanet_api.setTimeReportingStep(reporting_time_step)
        if reporting_time_start is not None:
            if not isinstance(reporting_time_start, int) or reporting_time_start <= 0:
                raise ValueError("'reporting_time_start' must be a positive integer specifying " +
                                 "the time at which reporting starts")
            self.epanet_api.setTimeReportingStart(reporting_time_start)
        if quality_time_step is not None:
            if not isinstance(quality_time_step, int) or quality_time_step <= 0 or \
                    quality_time_step > self.epanet_api.getTimeHydraulicStep():
                raise ValueError("'quality_time_step' must be a positive integer that is not " +
                                 "greater than the hydraulic time step")
            self.epanet_api.setTimeQualityStep(quality_time_step)
        if quality_model is not None:
            if quality_model["type"] == "none":
                self.epanet_api.setQualityType("none")
            elif quality_model["type"] == "age":
                self.epanet_api.setQualityType("age")
            elif quality_model["type"] == "chem":
                self.epanet_api.setQualityType("chem", quality_model["chemical_name"],
                                               quality_model["chemical_units"])
            elif quality_model["type"] == "trace":
                self.epanet_api.setQualityType("trace", quality_model["trace_node_id"])
            else:
                raise ValueError(f"Unknown quality type: {quality_model['type']}")

    def __warn_if_quality_set(self):
        qual_info = self.epanet_api.getQualityInfo()
        if qual_info.QualityCode != ToolkitConstants.EN_NONE:
            warnings.warn("You are overriding current quality settings " +
                          f"'{qual_info.QualityType}'")

    def enable_waterage_analysis(self) -> None:
        """
        Sets water age analysis -- i.e. estimates the water age (in hours) at
         all places in the network.
        """
        self.__warn_if_quality_set()
        self.set_general_parameters(quality_model={"type": "age"})

    def enable_chemical_analysis(self, chemical_name: str = "Chlorine",
                                 chemical_units: str = "mg/L") -> None:
        """
        Sets chemical analysis.

        ATTENTION: Do not forget to inject this chemical into the WDN.

        Parameters
        ----------
        chemical_name : `str`, optional
            Name of the chemical being analyzed.

            The default is "Chlorine".
        chemical_units : `str`, optional
            Units that the chemical is measured in.
            Either "mg/L" or "ug/L".

            The default is "mg/L".
        """
        self.__warn_if_quality_set()
        self.set_general_parameters(quality_model={"type": "chem", "chemical_name": chemical_name,
                                                   "chemical_units": chemical_units})

    def add_quality_source(self, node_id: str, pattern_id: str, pattern: np.ndarray,
                           source_type: str, source_strength: int = 1.) -> None:
        """
        Adds a new external water quality source at a particular node.

        Parameters
        ----------
        node_id : `str`
            ID of the node at which this external water quality source is placed.
        pattern_id : `str`
            ID of the source pattern.
        pattern : `numpy.ndarray`
            1d source pattern.
        source_type : `str`,
            Types of the external water quality source -- must be of the following:
                - CONCEN Sets the concentration of external inflow entering a node
                - MASS Injects a given mass/minute into a node
                - SETPOINT Sets the concentration leaving a node to a given value
                - FLOWPACED Adds a given value to the concentration leaving a node
        source_strength : `int`, optional
            Quality source strength -- i.e. quality-source = source_strength * pattern.

            The default is 1.
        """
        if self.epanet_api.getQualityInfo().QualityCode != ToolkitConstants.EN_CHEM:
            raise RuntimeError("Chemical analysis is not enabled -- " +
                               "call 'enable_chemical_analysis()' before calling this function.")
        if node_id not in self.sensor_config.nodes:
            raise ValueError(f"Unknown node '{node_id}'")
        if not isinstance(pattern, np.ndarray):
            raise TypeError("'pattern' must be an instance of 'numpy.ndarray' " +
                            f"but not of '{type(pattern)}'")
        if source_type not in ["CONCEN", "MASS", "SETPOINT", "FLOWPACED"]:
            raise ValueError("Invalid type of water quality source")

        node_idx = self.epanet_api.getNodeIndex(node_id)
        pattern_idx = self.epanet_api.addPattern(pattern_id, pattern)

        self.epanet_api.setNodeSourceType(pattern_idx, source_type)
        self.epanet_api.setNodeSourceQuality(node_idx, source_strength)
        self.epanet_api.setNodeSourcePatternIndex(node_idx, pattern_idx)

    def enable_sourcetracing_analysis(self, trace_node_id: str):
        """
        Set source tracing analysis -- i.e. tracks the percentage of flow from a given node
        reaching all other nodes over time.

        Parameters
        ----------
        trace_node_id : `str`
            ID of the node traced in the source tracing analysis.
        """
        if trace_node_id not in self.sensor_config.nodes:
            raise ValueError(f"Invalid node ID '{trace_node_id}'")

        self.__warn_if_quality_set()
        self.set_general_parameters(quality_model={"type": "trace", "trace_node_id": trace_node_id})<|MERGE_RESOLUTION|>--- conflicted
+++ resolved
@@ -288,12 +288,7 @@
         demand_info = self.epanet_api.getDemandModel()
         general_params = {"hydraulic_time_step": self.epanet_api.getTimeHydraulicStep(),
                           "quality_time_step": self.epanet_api.getTimeQualityStep(),
-<<<<<<< HEAD
                           "simulation_duration": self.epanet_api.getTimeSimulationDuration(),
-=======
-                          "simulation_duration": self.epanet_api.getTimeSimulationDuration() /
-                                                 (24 * 3600),  # Days to seconds!
->>>>>>> d2b5ac2a
                           "quality_model": {"code": qual_info.QualityCode,
                                             "type": qual_info.QualityType,
                                             "chemical_name": qual_info.QualityChemName,
